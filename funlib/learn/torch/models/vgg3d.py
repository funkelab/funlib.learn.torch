import torch
import logging

logger = logging.getLogger(__name__)


class Vgg3D(torch.nn.Module):

<<<<<<< HEAD
    def __init__(self, input_size, fmaps=32, downsample_factors=[(2,2,2), (2,2,2), (2,2,2), (2,2,2)], output_classes=6):
=======
    def __init__(
            self,
            input_size,
            fmaps=32,
            downsample_factors=[(2, 2, 2), (2, 2, 2), (2, 2, 2), (2, 2, 2)]):
>>>>>>> 29fe27fe

        super(Vgg3D, self).__init__()

        current_fmaps = 1
        current_size = tuple(input_size)

        features = []
        for i in range(len(downsample_factors)):

            features += [
                torch.nn.Conv3d(
                    current_fmaps,
                    fmaps,
                    kernel_size=3,
                    padding=1),
                torch.nn.BatchNorm3d(fmaps),
                torch.nn.ReLU(inplace=True),
                torch.nn.Conv3d(
                    fmaps,
                    fmaps,
                    kernel_size=3,
                    padding=1),
                torch.nn.BatchNorm3d(fmaps),
                torch.nn.ReLU(inplace=True),
                torch.nn.MaxPool3d(downsample_factors[i])
            ]

            current_fmaps = fmaps
            fmaps *= 2

            size = tuple(
                c/d
                for c, d in zip(current_size, downsample_factors[i]))
            check = (
                s*d == c
                for s, d, c in zip(size, downsample_factors[i], current_size))
            assert all(check), \
                "Can not downsample %s by chosen downsample factor" % \
                (current_size,)
            current_size = size

            logger.info(
                "VGG level %d: (%s), %d fmaps",
                i,
                current_size,
                current_fmaps)

        self.features = torch.nn.Sequential(*features)

        classifier = [
            torch.nn.Linear(
                current_size[0] *
                current_size[1] *
                current_size[2] *
                current_fmaps,
                4096),
            torch.nn.ReLU(inplace=True),
            torch.nn.Dropout(),
            torch.nn.Linear(
                4096,
                4096),
            torch.nn.ReLU(inplace=True),
            torch.nn.Dropout(),
            torch.nn.Linear(
                4096,
                output_classes)
        ]

        self.classifier = torch.nn.Sequential(*classifier)

        print(self)

    def forward(self, raw):
        shape = tuple(raw.shape)
        raw_with_channels = raw.reshape(
            shape[0],
            1,
            shape[1],
            shape[2],
            shape[3])

        f = self.features(raw_with_channels)
        f = f.view(f.size(0), -1)
        y = self.classifier(f)

        return y<|MERGE_RESOLUTION|>--- conflicted
+++ resolved
@@ -5,16 +5,12 @@
 
 
 class Vgg3D(torch.nn.Module):
-
-<<<<<<< HEAD
-    def __init__(self, input_size, fmaps=32, downsample_factors=[(2,2,2), (2,2,2), (2,2,2), (2,2,2)], output_classes=6):
-=======
     def __init__(
             self,
             input_size,
             fmaps=32,
-            downsample_factors=[(2, 2, 2), (2, 2, 2), (2, 2, 2), (2, 2, 2)]):
->>>>>>> 29fe27fe
+            downsample_factors=[(2, 2, 2), (2, 2, 2), (2, 2, 2), (2, 2, 2)],
+            output_classes=6):
 
         super(Vgg3D, self).__init__()
 
